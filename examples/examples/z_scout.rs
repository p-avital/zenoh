//
// Copyright (c) 2022 ZettaScale Technology
//
// This program and the accompanying materials are made available under the
// terms of the Eclipse Public License 2.0 which is available at
// http://www.eclipse.org/legal/epl-2.0, or the Apache License, Version 2.0
// which is available at https://www.apache.org/licenses/LICENSE-2.0.
//
// SPDX-License-Identifier: EPL-2.0 OR Apache-2.0
//
// Contributors:
//   ZettaScale Zenoh Team, <zenoh@zettascale.tech>
//
use async_std::prelude::FutureExt;
use zenoh::config::Config;
use zenoh::core::AsyncResolve;
use zenoh::scouting::WhatAmI;

#[async_std::main]
async fn main() {
    // initiate logging
    env_logger::init();

    println!("Scouting...");
<<<<<<< HEAD
    let mut receiver = zenoh::scout(WhatAmI::Peer | WhatAmI::Router, Config::default())
        .res()
=======
    let receiver = zenoh::scout(WhatAmI::Peer | WhatAmI::Router, Config::default())
>>>>>>> 09486e76
        .await
        .unwrap();

    let scout = async {
        while let Ok(hello) = receiver.recv_async().await {
            println!("{}", hello);
        }
    };
    let timeout = async_std::task::sleep(std::time::Duration::from_secs(1));

    scout.race(timeout).await;

    // stop scouting
    drop(receiver);
}<|MERGE_RESOLUTION|>--- conflicted
+++ resolved
@@ -22,12 +22,8 @@
     env_logger::init();
 
     println!("Scouting...");
-<<<<<<< HEAD
-    let mut receiver = zenoh::scout(WhatAmI::Peer | WhatAmI::Router, Config::default())
+    let receiver = zenoh::scout(WhatAmI::Peer | WhatAmI::Router, Config::default())
         .res()
-=======
-    let receiver = zenoh::scout(WhatAmI::Peer | WhatAmI::Router, Config::default())
->>>>>>> 09486e76
         .await
         .unwrap();
 

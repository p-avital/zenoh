--- conflicted
+++ resolved
@@ -40,16 +40,9 @@
     steps:
       - uses: actions/checkout@v2
       - name: Install Rust toolchain
-<<<<<<< HEAD
-        uses: actions-rs/toolchain@v1
-        with:
-          components: rustfmt, clippy
-
-=======
         run: |
           rustup show
           rustup component add rustfmt clippy
->>>>>>> 9b25d117
       - name: Code format check
         uses: actions-rs/cargo@v1
         with:
@@ -123,12 +116,7 @@
     steps:
       - uses: actions/checkout@v2
       - name: Install Rust toolchain
-<<<<<<< HEAD
-        uses: actions-rs/toolchain@v1
-
-=======
         run: rustup show
->>>>>>> 9b25d117
       - name: Install nextest
         run: cargo install cargo-nextest --locked
         env:

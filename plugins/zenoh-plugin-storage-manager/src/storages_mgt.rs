--- conflicted
+++ resolved
@@ -90,11 +90,7 @@
         }
 
         // answer to queries on key_expr
-<<<<<<< HEAD
         let mut storage_queryable = match zenoh.queryable(&key_expr).res_sync() {
-=======
-        let storage_queryable = match zenoh.queryable(&key_expr).await {
->>>>>>> 918dbc8c
             Ok(storage_queryable) => storage_queryable,
             Err(e) => {
                 error!("Error starting storage {} : {}", admin_key, e);

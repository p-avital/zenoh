//
// Copyright (c) 2017, 2020 ADLINK Technology Inc.
//
// This program and the accompanying materials are made available under the
// terms of the Eclipse Public License 2.0 which is available at
// http://www.eclipse.org/legal/epl-2.0, or the Apache License, Version 2.0
// which is available at https://www.apache.org/licenses/LICENSE-2.0.
//
// SPDX-License-Identifier: EPL-2.0 OR Apache-2.0
//
// Contributors:
//   ADLINK zenoh team, <zenoh@adlink-labs.tech>
//
use async_std::channel::{bounded, Receiver, Sender};
use async_std::net::{SocketAddr, TcpListener, TcpStream};
use async_std::prelude::*;
use async_std::sync::{Arc, Barrier, Mutex, RwLock, Weak};
use async_std::task;
use async_trait::async_trait;
use std::collections::HashMap;
use std::convert::TryInto;
use std::fmt;
use std::net::Shutdown;
use std::time::Duration;

use super::{Link, LinkTrait, Locator, ManagerTrait};
use crate::io::{ArcSlice, RBuf};
use crate::proto::SessionMessage;
use crate::session::{Action, SessionManagerInner, Transport};
use zenoh_util::core::{ZError, ZErrorKind, ZResult};
use zenoh_util::{zasynclock, zasyncread, zasyncwrite, zerror};

// Default MTU (TCP PDU) in bytes.
// NOTE: Since TCP is a byte-stream oriented transport, theoretically it has
//       no limit regarding the MTU. However, given the batching strategy
//       adopted in Zenoh and the usage of 16 bits in Zenoh to encode the
//       payload length in byte-streamed, the TCP MTU is constrained to
//       2^16 + 1 bytes (i.e., 65537).
const TCP_MAX_MTU: usize = 65_537;

zconfigurable! {
    // Default MTU (TCP PDU) in bytes.
    static ref TCP_DEFAULT_MTU: usize = TCP_MAX_MTU;
    // Size of buffer used to read from socket.
    static ref TCP_READ_BUFFER_SIZE: usize = 2*TCP_MAX_MTU;

    // Size of the vector used to deserialize the messages.
    static ref TCP_READ_MESSAGES_VEC_SIZE: usize = 32;
    // The LINGER option causes the shutdown() call to block until (1) all application data is delivered
    // to the remote end or (2) a timeout expires. The timeout is expressed in seconds.
    // More info on the LINGER option and its dynamics can be found at:
    // https://blog.netherlabs.nl/articles/2009/01/18/the-ultimate-so_linger-page-or-why-is-my-tcp-not-reliable
    static ref TCP_LINGER_TIMEOUT: i32 = 10;
    // Amount of time in microseconds to throttle the accept loop upon an error.
    // Default set to 100 ms.
    static ref TCP_ACCEPT_THROTTLE_TIME: u64 = 100_000;
}

#[macro_export]
macro_rules! get_tcp_addr {
    ($locator:expr) => {
        match $locator {
            Locator::Tcp(addr) => addr,
            _ => {
                let e = format!("Not a TCP locator: {}", $locator);
                log::debug!("{}", e);
                return zerror!(ZErrorKind::InvalidLocator { descr: e });
            }
        }
    };
}

/*************************************/
/*              LINK                 */
/*************************************/
pub struct Tcp {
    // The underlying socket as returned from the async-std library
    socket: TcpStream,
    // The source socket address of this link (address used on the local host)
    src_addr: SocketAddr,
    // The destination socket address of this link (address used on the remote host)
    dst_addr: SocketAddr,
    // The source Zenoh locator of this link (locator used on the local host)
    src_locator: Locator,
    // The destination Zenoh locator of this link (locator used on the local host)
    dst_locator: Locator,
    // The reference to the associated transport
    transport: Mutex<Transport>,
    // The reference to the associated link manager
    manager: Arc<ManagerTcpInner>,
    // Channel for stopping the read task
    signal: Mutex<Option<Sender<()>>>,
    // Weak reference to self
    w_self: RwLock<Option<Weak<Self>>>,
}

impl Tcp {
    fn new(
        socket: TcpStream,
        src_addr: SocketAddr,
        dst_addr: SocketAddr,
        transport: Transport,
        manager: Arc<ManagerTcpInner>,
    ) -> Tcp {
        // Set the TCP nodelay option
        if let Err(err) = socket.set_nodelay(true) {
            log::warn!(
                "Unable to set NODEALY option on TCP link {} => {} : {}",
                src_addr,
                dst_addr,
                err
            );
        }
<<<<<<< HEAD
        
=======

>>>>>>> 5826719f
        // Set the TCP linger option
        if let Err(err) = zenoh_util::net::set_linger(
            &socket,
            Some(Duration::from_secs(
                (*TCP_LINGER_TIMEOUT).try_into().unwrap(),
            )),
        ) {
            log::warn!(
                "Unable to set LINGER option on TCP link {} => {} : {}",
                src_addr,
                dst_addr,
                err
            );
        }

        // Build the Tcp object
        Tcp {
            socket,
            src_addr,
            dst_addr,
            src_locator: Locator::Tcp(src_addr),
            dst_locator: Locator::Tcp(dst_addr),
            transport: Mutex::new(transport),
            manager,
            signal: Mutex::new(None),
            w_self: RwLock::new(None),
        }
    }

    fn initizalize(&self, w_self: Weak<Self>) {
        *self.w_self.try_write().unwrap() = Some(w_self);
    }
}

#[async_trait]
impl LinkTrait for Tcp {
    async fn close(&self) -> ZResult<()> {
        log::trace!("Closing TCP link: {}", self);

        // Stop the read loop
        self.stop().await?;

        // Close the underlying TCP socket
        let res = self.socket.shutdown(Shutdown::Both);
        log::trace!("TCP link shutdown {}: {:?}", self, res);

        // Delete the link from the manager
        let _ = self.manager.del_link(&self.src_addr, &self.dst_addr).await;
        Ok(())
    }

    async fn send(&self, buffer: &[u8]) -> ZResult<()> {
        log::trace!("Sending {} bytes on TCP link: {}", buffer.len(), self);

        let res = (&self.socket).write_all(buffer).await;
        if let Err(e) = res {
            log::trace!("Transmission error on TCP link {}: {}", self, e);
            return zerror!(ZErrorKind::IOError {
                descr: format!("{}", e)
            });
        }

        Ok(())
    }

    async fn start(&self) -> ZResult<()> {
        log::trace!("Starting read loop on TCP link: {}", self);
        let mut guard = zasynclock!(self.signal);
        if guard.is_none() {
            let link = if let Some(link) = zasyncread!(self.w_self).as_ref() {
                if let Some(link) = link.upgrade() {
                    link
                } else {
                    let e = format!("TCP link does not longer exist: {}", self);
                    log::error!("{}", e);
                    return zerror!(ZErrorKind::Other { descr: e });
                }
            } else {
                let e = format!("TCP link is unitialized: {}", self);
                log::error!("{}", e);
                return zerror!(ZErrorKind::Other { descr: e });
            };

            // The channel for stopping the read task
            let (sender, receiver) = bounded::<()>(1);
            // Store the sender
            *guard = Some(sender);

            // Spawn the read task
            task::spawn(read_task(link, receiver));
        }

        Ok(())
    }

    async fn stop(&self) -> ZResult<()> {
        log::trace!("Stopping read loop on TCP link: {}", self);
        let mut guard = zasynclock!(self.signal);
        if let Some(signal) = guard.take() {
            let _ = signal.send(()).await;
        }

        Ok(())
    }

    fn get_src(&self) -> Locator {
        self.src_locator.clone()
    }

    fn get_dst(&self) -> Locator {
        self.dst_locator.clone()
    }

    fn get_mtu(&self) -> usize {
        *TCP_DEFAULT_MTU
    }

    fn is_reliable(&self) -> bool {
        true
    }

    fn is_streamed(&self) -> bool {
        true
    }
}

async fn read_task(link: Arc<Tcp>, stop: Receiver<()>) {
    let read_loop = async {
        // The link object to be passed to the transport
        let lobj: Link = Link::new(link.clone());
        // Acquire the lock on the transport
        let mut guard = zasynclock!(link.transport);

        // // The RBuf to read a message batch onto
        let mut rbuf = RBuf::new();

        // The buffer allocated to read from a single syscall
        let mut buffer = vec![0u8; *TCP_READ_BUFFER_SIZE];

        // The vector for storing the deserialized messages
        let mut messages: Vec<SessionMessage> = Vec::with_capacity(*TCP_READ_MESSAGES_VEC_SIZE);

        // An example of the received buffer and the correspoding indexes is:
        //
        //  0 1 2 3 4 5 6 7  ..  n 0 1 2 3 4 5 6 7      k 0 1 2 3 4 5 6 7      x
        // +-+-+-+-+-+-+-+-+ .. +-+-+-+-+-+-+-+-+-+ .. +-+-+-+-+-+-+-+-+-+ .. +-+
        // | L | First batch      | L | Second batch     | L | Incomplete batch |
        // +-+-+-+-+-+-+-+-+ .. +-+-+-+-+-+-+-+-+-+ .. +-+-+-+-+-+-+-+-+-+ .. +-+
        //
        // - Decoding Iteration 0:
        //      r_l_pos = 0; r_s_pos = 2; r_e_pos = n;
        //
        // - Decoding Iteration 1:
        //      r_l_pos = n; r_s_pos = n+2; r_e_pos = n+k;
        //
        // - Decoding Iteration 2:
        //      r_l_pos = n+k; r_s_pos = n+k+2; r_e_pos = n+k+x;
        //
        // In this example, Iteration 2 will fail since the batch is incomplete and
        // fewer bytes than the ones indicated in the length are read. The incomplete
        // batch is hence stored in a RBuf in order to read more bytes from the socket
        // and deserialize a complete batch. In case it is not possible to read at once
        // the 2 bytes indicating the message batch length (i.e., only the first byte is
        // available), the first byte is copied at the beginning of the buffer and more
        // bytes are read in the next iteration.

        // The read position of the length bytes in the buffer
        let mut r_l_pos: usize;
        // The start read position of the message bytes in the buffer
        let mut r_s_pos: usize;
        // The end read position of the messages bytes in the buffer
        let mut r_e_pos: usize;
        // The write position in the buffer
        let mut w_pos: usize = 0;

        // Keep track of the number of bytes still to read for incomplete message batches
        let mut left_to_read: usize = 0;

        // Macro to handle a link error
        macro_rules! zlinkerror {
            ($notify:expr) => {
                // Close the underlying TCP socket
                let _ = link.socket.shutdown(Shutdown::Both);
                // Delete the link from the manager
                let _ = link.manager.del_link(&link.src_addr, &link.dst_addr).await;
                if $notify {
                    // Notify the transport
                    let _ = guard.link_err(&lobj).await;
                }
                // Exit
                return Ok(());
            };
        }

        // Macro to add a slice to the RBuf
        macro_rules! zaddslice {
            ($start:expr, $end:expr) => {
                let tot = $end - $start;
                let mut slice = Vec::with_capacity(tot);
                slice.extend_from_slice(&buffer[$start..$end]);
                rbuf.add_slice(ArcSlice::new(Arc::new(slice), 0, tot));
            };
        }

        // Macro for deserializing the messages
        macro_rules! zdeserialize {
            () => {
                // Deserialize all the messages from the current RBuf
                while rbuf.can_read() {
                    match rbuf.read_session_message() {
                        Some(msg) => messages.push(msg),
                        None => {
                            zlinkerror!(true);
                        }
                    }
                }

                for msg in messages.drain(..) {
                    let res = guard.receive_message(&lobj, msg).await;
                    // Enforce the action as instructed by the upper logic
                    match res {
                        Ok(action) => match action {
                            Action::Read => {}
                            Action::ChangeTransport(transport) => {
                                log::trace!("Change transport on TCP link: {}", link);
                                *guard = transport
                            }
                            Action::Close => {
                                log::trace!("Closing TCP link: {}", link);
                                zlinkerror!(false);
                            }
                        },
                        Err(e) => {
                            log::trace!("Closing TCP link {}: {}", link, e);
                            zlinkerror!(false);
                        }
                    }
                }
            };
        }
        log::trace!("Ready to read from TCP link: {}", link);
        loop {
            // Async read from the TCP socket
            match (&link.socket).read(&mut buffer[w_pos..]).await {
                Ok(mut n) => {
                    if n == 0 {
                        // Reading 0 bytes means error
                        log::debug!("Zero bytes reading on TCP link: {}", link);
                        zlinkerror!(true);
                    }

                    // If we had a w_pos different from 0, it means we add an incomplete length reading
                    // in the previous iteration: we have only read 1 byte instead of 2.
                    if w_pos != 0 {
                        // Update the number of read bytes by adding the bytes we have already read in
                        // the previous iteration. "n" now is the index pointing to the last valid
                        // position in the buffer.
                        n += w_pos;
                        // Reset the write index
                        w_pos = 0;
                    }

                    // Reset the read length index
                    r_l_pos = 0;

                    // Check if we had an incomplete message batch
                    if left_to_read > 0 {
                        // Check if still we haven't read enough bytes
                        if n < left_to_read {
                            // Update the number of bytes still to read;
                            left_to_read -= n;
                            // Copy the relevant buffer slice in the RBuf
                            zaddslice!(0, n);
                            // Keep reading from the socket
                            continue;
                        }
                        // We are ready to decode a complete message batch
                        // Copy the relevant buffer slice in the RBuf
                        zaddslice!(0, left_to_read);
                        // Read the batch
                        zdeserialize!();
                        // Update the read length index
                        r_l_pos = left_to_read;
                        // Reset the remaining bytes to read
                        left_to_read = 0;

                        // Check if we have completely read the batch
                        if buffer[r_l_pos..n].is_empty() {
                            // Reset the RBuf
                            rbuf.clear();
                            // Keep reading from the socket
                            continue;
                        }
                    }

                    // Loop over all the buffer which may contain multiple message batches
                    loop {
                        // Compute the total number of bytes we have read
                        let read = buffer[r_l_pos..n].len();
                        // Check if we have read the 2 bytes necessary to decode the message length
                        if read < 2 {
                            // Copy the bytes at the beginning of the buffer
                            buffer.copy_within(r_l_pos..n, 0);
                            // Update the write index
                            w_pos = read;
                            // Keep reading from the socket
                            break;
                        }
                        // We have read at least two bytes in the buffer, update the read start index
                        r_s_pos = r_l_pos + 2;
                        // Read the length as litlle endian from the buffer (array of 2 bytes)
                        let length: [u8; 2] = buffer[r_l_pos..r_s_pos].try_into().unwrap();
                        // Decode the total amount of bytes that we are expected to read
                        let to_read = u16::from_le_bytes(length) as usize;

                        // Check if we have really something to read
                        if to_read == 0 {
                            // Keep reading from the socket
                            break;
                        }
                        // Compute the number of useful bytes we have actually read
                        let read = buffer[r_s_pos..n].len();

                        if read == 0 {
                            // The buffer might be empty in case of having read only the two bytes
                            // of the length and no additional bytes are left in the reading buffer
                            left_to_read = to_read;
                            // Keep reading from the socket
                            break;
                        } else if read < to_read {
                            // We haven't read enough bytes for a complete batch, so
                            // we need to store the bytes read so far and keep reading

                            // Update the number of bytes we still have to read to
                            // obtain a complete message batch for decoding
                            left_to_read = to_read - read;

                            // Copy the buffer in the RBuf if not empty
                            zaddslice!(r_s_pos, n);

                            // Keep reading from the socket
                            break;
                        }

                        // We have at least one complete message batch we can deserialize
                        // Compute the read end index of the message batch in the buffer
                        r_e_pos = r_s_pos + to_read;

                        // Copy the relevant buffer slice in the RBuf
                        zaddslice!(r_s_pos, r_e_pos);
                        // Deserialize the batch
                        zdeserialize!();

                        // Reset the current RBuf
                        rbuf.clear();
                        // Reset the remaining bytes to read
                        left_to_read = 0;

                        // Check if we are done with the current reading buffer
                        if buffer[r_e_pos..n].is_empty() {
                            // Keep reading from the socket
                            break;
                        }

                        // Update the read length index to read the next message batch
                        r_l_pos = r_e_pos;
                    }
                }
                Err(e) => {
                    log::debug!("Reading error on TCP link {}: {}", link, e);
                    zlinkerror!(true);
                }
            }
        }
    };

    // Execute the read loop
    let _ = read_loop.race(stop.recv()).await;
}

impl Drop for Tcp {
    fn drop(&mut self) {
        // Close the underlying TCP socket
        let _ = self.socket.shutdown(Shutdown::Both);
    }
}

impl fmt::Display for Tcp {
    fn fmt(&self, f: &mut fmt::Formatter<'_>) -> fmt::Result {
        write!(f, "{} => {}", self.src_addr, self.dst_addr)?;
        Ok(())
    }
}

impl fmt::Debug for Tcp {
    fn fmt(&self, f: &mut fmt::Formatter<'_>) -> fmt::Result {
        f.debug_struct("Tcp")
            .field("src", &self.src_addr)
            .field("dst", &self.dst_addr)
            .finish()
    }
}

/*************************************/
/*          LISTENER                 */
/*************************************/
pub struct ManagerTcp(Arc<ManagerTcpInner>);

impl ManagerTcp {
    pub(crate) fn new(manager: Arc<SessionManagerInner>) -> Self {
        Self(Arc::new(ManagerTcpInner::new(manager)))
    }
}

#[async_trait]
impl ManagerTrait for ManagerTcp {
    async fn new_link(&self, dst: &Locator, transport: &Transport) -> ZResult<Link> {
        let dst = get_tcp_addr!(dst);
        let link = self.0.new_link(&self.0, dst, transport).await?;
        let link = Link::new(link);
        Ok(link)
    }

    async fn get_link(&self, src: &Locator, dst: &Locator) -> ZResult<Link> {
        let src = get_tcp_addr!(src);
        let dst = get_tcp_addr!(dst);
        let link = self.0.get_link(src, dst).await?;
        let link = Link::new(link);
        Ok(link)
    }

    async fn del_link(&self, src: &Locator, dst: &Locator) -> ZResult<()> {
        let src = get_tcp_addr!(src);
        let dst = get_tcp_addr!(dst);
        let _ = self.0.del_link(src, dst).await?;
        Ok(())
    }

    async fn new_listener(&self, locator: &Locator) -> ZResult<Locator> {
        let addr = get_tcp_addr!(locator);
        self.0.new_listener(&self.0, addr).await
    }

    async fn del_listener(&self, locator: &Locator) -> ZResult<()> {
        let addr = get_tcp_addr!(locator);
        self.0.del_listener(&self.0, addr).await
    }

    async fn get_listeners(&self) -> Vec<Locator> {
        self.0.get_listeners().await
    }

    async fn get_locators(&self) -> Vec<Locator> {
        self.0.get_locators().await
    }
}

struct ListenerTcpInner {
    socket: Arc<TcpListener>,
    sender: Sender<()>,
    receiver: Receiver<()>,
    barrier: Arc<Barrier>,
}

impl ListenerTcpInner {
    fn new(socket: Arc<TcpListener>) -> ListenerTcpInner {
        // Create the channel necessary to break the accept loop
        let (sender, receiver) = bounded::<()>(1);
        // Create the barrier necessary to detect the termination of the accept loop
        let barrier = Arc::new(Barrier::new(2));
        // Update the list of active listeners on the manager
        ListenerTcpInner {
            socket,
            sender,
            receiver,
            barrier,
        }
    }
}

struct ManagerTcpInner {
    inner: Arc<SessionManagerInner>,
    listener: RwLock<HashMap<SocketAddr, Arc<ListenerTcpInner>>>,
    link: RwLock<HashMap<(SocketAddr, SocketAddr), Arc<Tcp>>>,
}

impl ManagerTcpInner {
    pub fn new(inner: Arc<SessionManagerInner>) -> Self {
        Self {
            inner,
            listener: RwLock::new(HashMap::new()),
            link: RwLock::new(HashMap::new()),
        }
    }

    async fn new_link(
        &self,
        a_self: &Arc<Self>,
        dst_addr: &SocketAddr,
        transport: &Transport,
    ) -> ZResult<Arc<Tcp>> {
        // Create the TCP connection
        let stream = match TcpStream::connect(dst_addr).await {
            Ok(stream) => stream,
            Err(e) => {
                let e = format!("Can not create a new TCP link bound to {}: {}", dst_addr, e);
                log::warn!("{}", e);
                return zerror!(ZErrorKind::Other { descr: e });
            }
        };
        // Create a new link object
        let src_addr = match stream.local_addr() {
            Ok(addr) => addr,
            Err(e) => {
                let e = format!("Can not create a new TCP link bound to {}: {}", dst_addr, e);
                log::warn!("{}", e);
                return zerror!(ZErrorKind::InvalidLink { descr: e });
            }
        };
        let dst_addr = match stream.peer_addr() {
            Ok(addr) => addr,
            Err(e) => {
                let e = format!("Can not create a new TCP link bound to {}: {}", dst_addr, e);
                log::warn!("{}", e);
                return zerror!(ZErrorKind::InvalidLink { descr: e });
            }
        };
        let link = Arc::new(Tcp::new(
            stream,
            src_addr,
            dst_addr,
            transport.clone(),
            a_self.clone(),
        ));
        link.initizalize(Arc::downgrade(&link));

        // Store the ink object
        let key = (link.src_addr, link.dst_addr);
        zasyncwrite!(self.link).insert(key, link.clone());
        // Spawn the receive loop for the new link
        let _ = link.start().await;

        Ok(link)
    }

    async fn del_link(&self, src_addr: &SocketAddr, dst_addr: &SocketAddr) -> ZResult<()> {
        // Remove the link from the manager list
        match zasyncwrite!(self.link).remove(&(*src_addr, *dst_addr)) {
            Some(_) => Ok(()),
            None => {
                let e = format!(
                    "Can not delete TCP link because it has not been found: {} => {}",
                    src_addr, dst_addr
                );
                log::trace!("{}", e);
                zerror!(ZErrorKind::InvalidLink { descr: e })
            }
        }
    }

    async fn get_link(&self, src_addr: &SocketAddr, dst_addr: &SocketAddr) -> ZResult<Arc<Tcp>> {
        // Remove the link from the manager list
        match zasyncwrite!(self.link).get(&(*src_addr, *dst_addr)) {
            Some(link) => Ok(link.clone()),
            None => {
                let e = format!(
                    "Can not get TCP link because it has not been found: {} => {}",
                    src_addr, dst_addr
                );
                log::trace!("{}", e);
                zerror!(ZErrorKind::InvalidLink { descr: e })
            }
        }
    }

    async fn new_listener(&self, a_self: &Arc<Self>, addr: &SocketAddr) -> ZResult<Locator> {
        // Bind the TCP socket
        let socket = match TcpListener::bind(addr).await {
            Ok(socket) => Arc::new(socket),
            Err(e) => {
                let e = format!("Can not create a new TCP listener on {}: {}", addr, e);
                log::warn!("{}", e);
                return zerror!(ZErrorKind::InvalidLink { descr: e });
            }
        };

        let local_addr = match socket.local_addr() {
            Ok(addr) => addr,
            Err(e) => {
                let e = format!("Can not create a new TCP listener on {}: {}", addr, e);
                log::warn!("{}", e);
                return zerror!(ZErrorKind::InvalidLink { descr: e });
            }
        };
        let listener = Arc::new(ListenerTcpInner::new(socket));
        // Update the list of active listeners on the manager
        zasyncwrite!(self.listener).insert(local_addr, listener.clone());

        // Spawn the accept loop for the listener
        let c_self = a_self.clone();
        let c_addr = local_addr;
        task::spawn(async move {
            // Wait for the accept loop to terminate
            accept_task(&c_self, listener).await;
            // Delete the listener from the manager
            zasyncwrite!(c_self.listener).remove(&c_addr);
        });
        Ok(Locator::Tcp(local_addr))
    }

    async fn del_listener(&self, _a_self: &Arc<Self>, addr: &SocketAddr) -> ZResult<()> {
        // Stop the listener
        match zasyncwrite!(self.listener).remove(&addr) {
            Some(listener) => {
                // Send the stop signal
                if listener.sender.send(()).await.is_ok() {
                    // Wait for the accept loop to be stopped
                    listener.barrier.wait().await;
                }
                Ok(())
            }
            None => {
                let e = format!(
                    "Can not delete the TCP listener because it has not been found: {}",
                    addr
                );
                log::trace!("{}", e);
                zerror!(ZErrorKind::InvalidLink { descr: e })
            }
        }
    }

    async fn get_listeners(&self) -> Vec<Locator> {
        zasyncread!(self.listener)
            .keys()
            .map(|x| Locator::Tcp(*x))
            .collect()
    }

    async fn get_locators(&self) -> Vec<Locator> {
        let mut locators = vec![];
        for addr in zasyncread!(self.listener).keys() {
            if addr.ip() == std::net::Ipv4Addr::new(0, 0, 0, 0) {
                match zenoh_util::net::get_local_addresses() {
                    Ok(ipaddrs) => {
                        for ipaddr in ipaddrs {
                            if !ipaddr.is_loopback() && ipaddr.is_ipv4() {
                                locators.push(SocketAddr::new(ipaddr, addr.port()));
                            }
                        }
                    }
                    Err(err) => log::error!("Unable to get local addresses : {}", err),
                }
            } else {
                locators.push(*addr)
            }
        }
        locators.into_iter().map(Locator::Tcp).collect()
    }
}

async fn accept_task(a_self: &Arc<ManagerTcpInner>, listener: Arc<ListenerTcpInner>) {
    // The accept future
    let accept_loop = async {
        log::trace!(
            "Ready to accept TCP connections on: {:?}",
            listener.socket.local_addr()
        );
        loop {
            // Wait for incoming connections
            let stream = match listener.socket.accept().await {
                Ok((stream, _)) => stream,
                Err(e) => {
                    log::warn!(
                        "{}. Hint: you might want to increase the system open file limit",
                        e
                    );
                    // Throttle the accept loop upon an error
                    // NOTE: This might be due to various factors. However, the most common case is that
                    //       the process has reached the maximum number of open files in the system. On
                    //       Linux systems this limit can be changed by using the "ulimit" command line
                    //       tool. In case of systemd-based systems, this can be changed by using the
                    //       "sysctl" command line tool.
                    task::sleep(Duration::from_micros(*TCP_ACCEPT_THROTTLE_TIME)).await;
                    continue;
                }
            };
            // Get the source and destination TCP addresses
            let src_addr = match stream.local_addr() {
                Ok(addr) => addr,
                Err(e) => {
                    let e = format!("Can not accept TCP connection: {}", e);
                    log::warn!("{}", e);
                    continue;
                }
            };
            let dst_addr = match stream.peer_addr() {
                Ok(addr) => addr,
                Err(e) => {
                    let e = format!("Can not accept TCP connection: {}", e);
                    log::warn!("{}", e);
                    continue;
                }
            };

            log::debug!("Accepted TCP connection on {:?}: {:?}", src_addr, dst_addr);
            // Retrieve the initial temporary session
            let initial = a_self.inner.get_initial_transport().await;
            // Create the new link object
            let link = Arc::new(Tcp::new(
                stream,
                src_addr,
                dst_addr,
                initial,
                a_self.clone(),
            ));
            link.initizalize(Arc::downgrade(&link));

            // Store a reference to the link into the manager
            zasyncwrite!(a_self.link).insert((link.src_addr, link.dst_addr), link.clone());

            // Spawn the receive loop for the new link
            let _ = link.start().await;
        }
    };

    let stop = listener.receiver.recv();
    let _ = accept_loop.race(stop).await;
    listener.barrier.wait().await;
}<|MERGE_RESOLUTION|>--- conflicted
+++ resolved
@@ -111,11 +111,6 @@
                 err
             );
         }
-<<<<<<< HEAD
-        
-=======
-
->>>>>>> 5826719f
         // Set the TCP linger option
         if let Err(err) = zenoh_util::net::set_linger(
             &socket,

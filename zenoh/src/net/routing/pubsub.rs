--- conflicted
+++ resolved
@@ -1765,8 +1765,15 @@
                         } else {
                             drop(tables);
                             for (outface, key_expr, context) in route.values() {
-<<<<<<< HEAD
-                                if face.id != outface.id {
+                                if face.id != outface.id
+                                    && match (
+                                        face.mcast_group.as_ref(),
+                                        outface.mcast_group.as_ref(),
+                                    ) {
+                                        (Some(l), Some(r)) => l != r,
+                                        _ => true,
+                                    }
+                                {
                                     outface.primitives.send_push(Push {
                                         wire_expr: key_expr.into(),
                                         ext_qos: ext::QoSType::default(),
@@ -1776,25 +1783,6 @@
                                         },
                                         payload: payload.clone(),
                                     })
-=======
-                                if face.id != outface.id
-                                    && match (
-                                        face.mcast_group.as_ref(),
-                                        outface.mcast_group.as_ref(),
-                                    ) {
-                                        (Some(l), Some(r)) => l != r,
-                                        _ => true,
-                                    }
-                                {
-                                    outface.primitives.send_data(
-                                        key_expr,
-                                        payload.clone(),
-                                        channel, // @TODO: Need to check the active subscriptions to determine the right reliability value
-                                        congestion_control,
-                                        data_info.clone(),
-                                        *context,
-                                    )
->>>>>>> e402c896
                                 }
                             }
                         }

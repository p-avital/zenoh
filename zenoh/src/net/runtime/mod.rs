//
// Copyright (c) 2017, 2020 ADLINK Technology Inc.
//
// This program and the accompanying materials are made available under the
// terms of the Eclipse Public License 2.0 which is available at
// http://www.eclipse.org/legal/epl-2.0, or the Apache License, Version 2.0
// which is available at https://www.apache.org/licenses/LICENSE-2.0.
//
// SPDX-License-Identifier: EPL-2.0 OR Apache-2.0
//
// Contributors:
//   ADLINK zenoh team, <zenoh@adlink-labs.tech>
//
mod adminspace;
pub mod orchestrator;

use super::routing;
use super::routing::pubsub::full_reentrant_route_data;
use super::routing::router::{LinkStateInterceptor, Router};
use crate::config::{Config, Notifier};
pub use adminspace::AdminSpace;
use async_std::stream::StreamExt;
use async_std::sync::Arc;
use async_std::task::JoinHandle;
use futures::Future;
use std::any::Any;
use std::time::Duration;
use stop_token::future::FutureExt;
use stop_token::{StopSource, TimedOutError};
use uhlc::{HLCBuilder, HLC};
use zenoh_core::bail;
use zenoh_core::Result as ZResult;
use zenoh_link::{EndPoint, Link};
use zenoh_protocol;
use zenoh_protocol::core::{PeerId, WhatAmI};
use zenoh_protocol::proto::{ZenohBody, ZenohMessage};
use zenoh_sync::get_mut_unchecked;
use zenoh_transport;
use zenoh_transport::{
    TransportEventHandler, TransportManager, TransportMulticast, TransportMulticastEventHandler,
    TransportPeer, TransportPeerEventHandler, TransportUnicast,
};

pub struct RuntimeState {
    pub pid: PeerId,
    pub whatami: WhatAmI,
    pub router: Arc<Router>,
    pub config: Notifier<Config>,
    pub manager: TransportManager,
    pub hlc: Option<Arc<HLC>>,
    pub(crate) stop_source: std::sync::RwLock<Option<StopSource>>,
}

#[derive(Clone)]
pub struct Runtime {
    state: Arc<RuntimeState>,
}

impl std::ops::Deref for Runtime {
    type Target = RuntimeState;

    fn deref(&self) -> &RuntimeState {
        self.state.deref()
    }
}

impl Runtime {
    pub async fn new(config: Config) -> ZResult<Runtime> {
        // Make sure to have have enough threads spawned in the async futures executor
        zasync_executor_init!();

        let pid = if let Some(s) = config.id() {
            s.parse()?
        } else {
            PeerId::from(uuid::Uuid::new_v4())
        };

        log::info!("Using PID: {}", pid);

        let whatami = config.mode().unwrap_or(crate::config::WhatAmI::Peer);
        let hlc = if config.add_timestamp().unwrap_or(false) {
            Some(Arc::new(
                HLCBuilder::new().with_id(uhlc::ID::from(&pid)).build(),
            ))
        } else {
            None
        };

        let peers_autoconnect = config.scouting().peers_autoconnect().unwrap_or(true);
        let routers_autoconnect_gossip = config
            .scouting()
            .gossip()
            .autoconnect()
            .map(|f| f.matches(whatami))
            .unwrap_or(false);
<<<<<<< HEAD
        let use_link_state = whatami != WhatAmI::Client; // TODO: support disabling link_state: && config.scouting().gossip().enabled().unwrap_or(true);
=======
        let use_link_state = whatami != WhatAmI::Client;
>>>>>>> fa48c4b2
        let queries_default_timeout = config.queries_default_timeout().unwrap_or_else(|| {
            zenoh_cfg_properties::config::ZN_QUERIES_DEFAULT_TIMEOUT_DEFAULT
                .parse()
                .unwrap()
        });

        let router = Arc::new(Router::new(
            pid,
            whatami,
            hlc.clone(),
            Duration::from_millis(queries_default_timeout),
        ));

        let handler = Arc::new(RuntimeTransportEventHandler {
            runtime: std::sync::RwLock::new(None),
        });

        let transport_manager = TransportManager::builder()
            .from_config(&config)
            .await?
            .whatami(whatami)
            .pid(pid)
            .build(handler.clone())?;

        let config = Notifier::new(config);

        let mut runtime = Runtime {
            state: Arc::new(RuntimeState {
                pid,
                whatami,
                router,
                config: config.clone(),
                manager: transport_manager,
                hlc,
                stop_source: std::sync::RwLock::new(Some(StopSource::new())),
            }),
        };
        *handler.runtime.write().unwrap() = Some(runtime.clone());
        if use_link_state {
            get_mut_unchecked(&mut runtime.router.clone()).init_link_state(
                runtime.clone(),
                peers_autoconnect,
                routers_autoconnect_gossip,
            );
        }

        let receiver = config.subscribe();
        runtime.spawn({
            let runtime2 = runtime.clone();
            async move {
                let mut stream = receiver.into_stream();
                while let Some(event) = stream.next().await {
                    if &*event == "connect/endpoints" {
                        if let Err(e) = runtime2.update_peers().await {
                            log::error!("Error updating peers : {}", e);
                        }
                    }
                }
            }
        });

        match runtime.start().await {
            Ok(()) => Ok(runtime),
            Err(err) => Err(err),
        }
    }

    #[inline(always)]
    pub fn manager(&self) -> &TransportManager {
        &self.manager
    }

    pub async fn close(&self) -> ZResult<()> {
        log::trace!("Runtime::close())");
        drop(self.stop_source.write().unwrap().take());
        self.manager().close().await;
        Ok(())
    }

    pub fn get_pid_str(&self) -> String {
        self.pid.to_string()
    }

    pub fn new_timestamp(&self) -> Option<uhlc::Timestamp> {
        self.hlc.as_ref().map(|hlc| hlc.new_timestamp())
    }

    pub(crate) fn spawn<F, T>(&self, future: F) -> Option<JoinHandle<Result<T, TimedOutError>>>
    where
        F: Future<Output = T> + Send + 'static,
        T: Send + 'static,
    {
        self.stop_source
            .read()
            .unwrap()
            .as_ref()
            .map(|source| async_std::task::spawn(future.timeout_at(source.token())))
    }
}

struct RuntimeTransportEventHandler {
    runtime: std::sync::RwLock<Option<Runtime>>,
}

impl TransportEventHandler for RuntimeTransportEventHandler {
    fn new_unicast(
        &self,
        _peer: TransportPeer,
        transport: TransportUnicast,
    ) -> ZResult<Arc<dyn TransportPeerEventHandler>> {
        match zread!(self.runtime).as_ref() {
            Some(runtime) => Ok(Arc::new(RuntimeSession {
                runtime: runtime.clone(),
                endpoint: std::sync::RwLock::new(None),
                sub_event_handler: runtime.router.new_transport_unicast(transport).unwrap(),
            })),
            None => bail!("Runtime not yet ready!"),
        }
    }

    fn new_multicast(
        &self,
        _transport: TransportMulticast,
    ) -> ZResult<Arc<dyn TransportMulticastEventHandler>> {
        // @TODO
        unimplemented!();
    }
}

pub(super) struct RuntimeSession {
    pub(super) runtime: Runtime,
    pub(super) endpoint: std::sync::RwLock<Option<EndPoint>>,
    pub(super) sub_event_handler: Arc<LinkStateInterceptor>,
}

impl TransportPeerEventHandler for RuntimeSession {
    fn handle_message(&self, mut msg: ZenohMessage) -> ZResult<()> {
        // critical path shortcut
        if let ZenohBody::Data(data) = msg.body {
            if data.reply_context.is_none() {
                let face = &self.sub_event_handler.face.state;
                full_reentrant_route_data(
                    &self.sub_event_handler.tables,
                    face,
                    &data.key,
                    msg.channel,
                    data.congestion_control,
                    data.data_info,
                    data.payload,
                    msg.routing_context,
                );
                return Ok(());
            } else {
                msg.body = ZenohBody::Data(data);
            }
        }

        self.sub_event_handler.handle_message(msg)
    }

    fn new_link(&self, link: Link) {
        self.sub_event_handler.new_link(link)
    }

    fn del_link(&self, link: Link) {
        self.sub_event_handler.del_link(link)
    }

    fn closing(&self) {
        self.sub_event_handler.closing();
        Runtime::closing_session(self);
    }

    fn closed(&self) {
        self.sub_event_handler.closed()
    }

    fn as_any(&self) -> &dyn Any {
        self
    }
}<|MERGE_RESOLUTION|>--- conflicted
+++ resolved
@@ -93,11 +93,7 @@
             .autoconnect()
             .map(|f| f.matches(whatami))
             .unwrap_or(false);
-<<<<<<< HEAD
         let use_link_state = whatami != WhatAmI::Client; // TODO: support disabling link_state: && config.scouting().gossip().enabled().unwrap_or(true);
-=======
-        let use_link_state = whatami != WhatAmI::Client;
->>>>>>> fa48c4b2
         let queries_default_timeout = config.queries_default_timeout().unwrap_or_else(|| {
             zenoh_cfg_properties::config::ZN_QUERIES_DEFAULT_TIMEOUT_DEFAULT
                 .parse()

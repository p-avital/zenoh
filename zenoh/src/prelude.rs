//
// Copyright (c) 2022 ZettaScale Technology
//
// This program and the accompanying materials are made available under the
// terms of the Eclipse Public License 2.0 which is available at
// http://www.eclipse.org/legal/epl-2.0, or the Apache License, Version 2.0
// which is available at https://www.apache.org/licenses/LICENSE-2.0.
//
// SPDX-License-Identifier: EPL-2.0 OR Apache-2.0
//
// Contributors:
//   ZettaScale Zenoh Team, <zenoh@zettascale.tech>
//

//! A "prelude" for crates using the `zenoh` crate.
//!
//! This prelude is similar to the standard library's prelude in that you'll
//! almost always want to import its entire contents, but unlike the standard
//! library's prelude you'll have to do so manually. An example of using this is:
//!
//! ```
//! use zenoh::prelude::*;
//! ```

#[cfg(feature = "shared-memory")]
use crate::buf::SharedMemoryBuf;
use crate::buf::ZBuf;
use crate::data_kind;
use crate::publication::PublishBuilder;
use crate::queryable::{Query, QueryableBuilder};
use crate::subscriber::SubscribeBuilder;
use crate::time::{new_reception_timestamp, Timestamp};
use regex::Regex;
use std::borrow::Cow;
use std::convert::TryFrom;
use std::fmt;
<<<<<<< HEAD
use std::ops::{Deref, DerefMut};
=======
#[cfg(feature = "shared-memory")]
use std::sync::Arc;
>>>>>>> 9c9b69e9
pub use zenoh_buffers::SplitBuffer;
use zenoh_core::bail;
use zenoh_core::zresult::ZError;
pub use zenoh_protocol::io::{WBufCodec, ZBufCodec};
use zenoh_protocol::proto::DataInfo;
pub use zenoh_protocol::proto::{MessageReader, MessageWriter};

pub(crate) type Id = usize;

pub use crate::config;
pub use crate::properties::Properties;
pub use crate::sync::channel::Receiver;
pub use crate::sync::ZFuture;
pub use zenoh_config::ValidatedMap;

/// A [`Locator`] contains a choice of protocol, an address and port, as well as optional additional properties to work with.
pub use zenoh_protocol_core::Locator;

/// The encoding of a zenoh [`Value`].
pub use zenoh_protocol_core::{Encoding, KnownEncoding};

/// The global unique id of a zenoh peer.
pub use zenoh_protocol_core::PeerId;

/// A numerical Id mapped to a key expression with [`declare_expr`](crate::Session::declare_expr).
pub use zenoh_protocol_core::ExprId;

/// A key expression.
pub use zenoh_protocol_core::KeyExpr;

/// A zenoh integer.
pub use zenoh_protocol_core::ZInt;

/// A zenoh Value.
#[derive(Clone)]
pub struct Value {
    /// The payload of this Value.
    pub payload: ZBuf,

    /// An encoding description indicating how the associated payload is encoded.
    pub encoding: Encoding,
}

impl Value {
    /// Creates a new zenoh Value.
    pub fn new(payload: ZBuf) -> Self {
        Value {
            payload,
            encoding: KnownEncoding::AppOctetStream.into(),
        }
    }

    /// Creates an empty Value.
    pub fn empty() -> Self {
        Value {
            payload: ZBuf::default(),
            encoding: KnownEncoding::AppOctetStream.into(),
        }
    }

    /// Sets the encoding of this zenoh Value.
    #[inline(always)]
    pub fn encoding(mut self, encoding: Encoding) -> Self {
        self.encoding = encoding;
        self
    }
}

impl fmt::Debug for Value {
    fn fmt(&self, f: &mut fmt::Formatter) -> fmt::Result {
        write!(
            f,
            "Value{{ payload: {}, encoding: {} }}",
            self.payload, self.encoding
        )
    }
}

impl fmt::Display for Value {
    fn fmt(&self, f: &mut fmt::Formatter) -> fmt::Result {
        let payload = self.payload.contiguous();
        write!(
            f,
            "{}",
            String::from_utf8(payload.clone().into_owned())
                .unwrap_or_else(|_| base64::encode(payload))
        )
    }
}

// Shared memory conversion
#[cfg(feature = "shared-memory")]
impl From<Arc<SharedMemoryBuf>> for Value {
    fn from(smb: Arc<SharedMemoryBuf>) -> Self {
        Value {
            payload: smb.into(),
            encoding: KnownEncoding::AppOctetStream.into(),
        }
    }
}

#[cfg(feature = "shared-memory")]
impl From<Box<SharedMemoryBuf>> for Value {
    fn from(smb: Box<SharedMemoryBuf>) -> Self {
        Value {
            payload: smb.into(),
            encoding: KnownEncoding::AppOctetStream.into(),
        }
    }
}

#[cfg(feature = "shared-memory")]
impl From<SharedMemoryBuf> for Value {
    fn from(smb: SharedMemoryBuf) -> Self {
        Value {
            payload: smb.into(),
            encoding: KnownEncoding::AppOctetStream.into(),
        }
    }
}

// Bytes conversion
impl From<ZBuf> for Value {
    fn from(buf: ZBuf) -> Self {
        Value {
            payload: buf,
            encoding: KnownEncoding::AppOctetStream.into(),
        }
    }
}

impl TryFrom<&Value> for ZBuf {
    type Error = ZError;

    fn try_from(v: &Value) -> Result<Self, Self::Error> {
        match v.encoding.prefix() {
            KnownEncoding::AppOctetStream => Ok(v.payload.clone()),
            unexpected => Err(zerror!(
                "{:?} can not be converted into Cow<'a, [u8]>",
                unexpected
            )),
        }
    }
}

impl TryFrom<Value> for ZBuf {
    type Error = ZError;

    fn try_from(v: Value) -> Result<Self, Self::Error> {
        Self::try_from(&v)
    }
}

impl From<&[u8]> for Value {
    fn from(buf: &[u8]) -> Self {
        Value::from(ZBuf::from(buf.to_vec()))
    }
}

impl<'a> TryFrom<&'a Value> for Cow<'a, [u8]> {
    type Error = ZError;

    fn try_from(v: &'a Value) -> Result<Self, Self::Error> {
        match v.encoding.prefix() {
            KnownEncoding::AppOctetStream => Ok(v.payload.contiguous()),
            unexpected => Err(zerror!(
                "{:?} can not be converted into Cow<'a, [u8]>",
                unexpected
            )),
        }
    }
}

impl From<Vec<u8>> for Value {
    fn from(buf: Vec<u8>) -> Self {
        Value::from(ZBuf::from(buf))
    }
}

impl TryFrom<&Value> for Vec<u8> {
    type Error = ZError;

    fn try_from(v: &Value) -> Result<Self, Self::Error> {
        match v.encoding.prefix() {
            KnownEncoding::AppOctetStream => Ok(v.payload.contiguous().to_vec()),
            unexpected => Err(zerror!(
                "{:?} can not be converted into Vec<u8>",
                unexpected
            )),
        }
    }
}

impl TryFrom<Value> for Vec<u8> {
    type Error = ZError;

    fn try_from(v: Value) -> Result<Self, Self::Error> {
        Self::try_from(&v)
    }
}

// String conversion
impl From<String> for Value {
    fn from(s: String) -> Self {
        Value {
            payload: ZBuf::from(s.into_bytes()),
            encoding: KnownEncoding::TextPlain.into(),
        }
    }
}

impl From<&str> for Value {
    fn from(s: &str) -> Self {
        Value {
<<<<<<< HEAD
            payload: ZBuf::from(s.as_bytes().to_vec()),
            encoding: KnownEncoding::TextPlain.into(),
=======
            payload: ZBuf::from(Vec::<u8>::from(s)),
            encoding: Encoding::STRING,
>>>>>>> 9c9b69e9
        }
    }
}

impl TryFrom<&Value> for String {
    type Error = ZError;

    fn try_from(v: &Value) -> Result<Self, Self::Error> {
        match v.encoding.prefix() {
            KnownEncoding::TextPlain => {
                String::from_utf8(v.payload.contiguous().to_vec()).map_err(|e| zerror!("{}", e))
            }
            unexpected => Err(zerror!("{:?} can not be converted into String", unexpected)),
        }
    }
}

impl TryFrom<Value> for String {
    type Error = ZError;

    fn try_from(v: Value) -> Result<Self, Self::Error> {
        Self::try_from(&v)
    }
}

// Sample conversion
impl From<Sample> for Value {
    fn from(s: Sample) -> Self {
        s.value
    }
}

// i64 conversion
impl From<i64> for Value {
    fn from(i: i64) -> Self {
        Value {
<<<<<<< HEAD
            payload: ZBuf::from(i.to_string().as_bytes().to_vec()),
            encoding: KnownEncoding::AppInteger.into(),
        }
    }
}

impl TryFrom<&Value> for i64 {
    type Error = ZError;

    fn try_from(v: &Value) -> Result<Self, Self::Error> {
        match v.encoding.prefix() {
            KnownEncoding::AppInteger => std::str::from_utf8(&v.payload.contiguous())
                .map_err(|e| zerror!("{}", e))?
                .parse()
                .map_err(|e| zerror!("{}", e)),
            unexpected => Err(zerror!("{:?} can not be converted into i64", unexpected)),
        }
    }
}

impl TryFrom<Value> for i64 {
    type Error = ZError;

    fn try_from(v: Value) -> Result<Self, Self::Error> {
        Self::try_from(&v)
    }
}

// f64 conversion
impl From<f64> for Value {
    fn from(f: f64) -> Self {
        Value {
            payload: ZBuf::from(f.to_string().as_bytes().to_vec()),
            encoding: KnownEncoding::AppFloat.into(),
        }
    }
}

impl TryFrom<&Value> for f64 {
    type Error = ZError;

    fn try_from(v: &Value) -> Result<Self, Self::Error> {
        match v.encoding.prefix() {
            KnownEncoding::AppInteger => std::str::from_utf8(&v.payload.contiguous())
                .map_err(|e| zerror!("{}", e))?
                .parse()
                .map_err(|e| zerror!("{}", e)),
            unexpected => Err(zerror!("{:?} can not be converted into f64", unexpected)),
=======
            payload: ZBuf::from(Vec::<u8>::from(p.to_string())),
            encoding: Encoding::APP_PROPERTIES,
>>>>>>> 9c9b69e9
        }
    }
}

impl TryFrom<Value> for f64 {
    type Error = ZError;

    fn try_from(v: Value) -> Result<Self, Self::Error> {
        Self::try_from(&v)
    }
}

// JSON conversion
impl From<&serde_json::Value> for Value {
    fn from(json: &serde_json::Value) -> Self {
        Value {
<<<<<<< HEAD
            payload: ZBuf::from(json.to_string().as_bytes().to_vec()),
            encoding: KnownEncoding::AppJson.into(),
=======
            payload: ZBuf::from(Vec::<u8>::from(json.to_string())),
            encoding: Encoding::APP_JSON,
>>>>>>> 9c9b69e9
        }
    }
}

impl From<serde_json::Value> for Value {
    fn from(json: serde_json::Value) -> Self {
        Value::from(&json)
    }
}

<<<<<<< HEAD
impl TryFrom<&Value> for serde_json::Value {
    type Error = ZError;

    fn try_from(v: &Value) -> Result<Self, Self::Error> {
        match v.encoding.prefix() {
            KnownEncoding::AppJson | KnownEncoding::TextJson => {
                let r = serde::Deserialize::deserialize(&mut serde_json::Deserializer::from_slice(
                    &v.payload.contiguous(),
                ));
                r.map_err(|e| zerror!("{}", e))
            }
            unexpected => Err(zerror!(
                "{:?} can not be converted into Properties",
                unexpected
            )),
=======
impl From<i64> for Value {
    fn from(i: i64) -> Self {
        Value {
            payload: ZBuf::from(Vec::<u8>::from(i.to_string())),
            encoding: Encoding::APP_INTEGER,
>>>>>>> 9c9b69e9
        }
    }
}

impl TryFrom<Value> for serde_json::Value {
    type Error = ZError;

    fn try_from(v: Value) -> Result<Self, Self::Error> {
        Self::try_from(&v)
    }
}

// Properties conversion
impl From<Properties> for Value {
    fn from(p: Properties) -> Self {
        Value {
<<<<<<< HEAD
            payload: ZBuf::from(p.to_string().as_bytes().to_vec()),
            encoding: KnownEncoding::AppProperties.into(),
=======
            payload: ZBuf::from(Vec::<u8>::from(f.to_string())),
            encoding: Encoding::APP_FLOAT,
>>>>>>> 9c9b69e9
        }
    }
}

impl TryFrom<&Value> for Properties {
    type Error = ZError;

    fn try_from(v: &Value) -> Result<Self, Self::Error> {
        match *v.encoding.prefix() {
            KnownEncoding::AppProperties => Ok(Properties::from(
                std::str::from_utf8(&v.payload.contiguous()).map_err(|e| zerror!("{}", e))?,
            )),
            unexpected => Err(zerror!(
                "{:?} can not be converted into Properties",
                unexpected
            )),
        }
    }
}

impl TryFrom<Value> for Properties {
    type Error = ZError;

    fn try_from(v: Value) -> Result<Self, Self::Error> {
        Self::try_from(&v)
    }
}

/// Informations on the source of a zenoh [`Sample`].
#[derive(Debug, Clone)]
pub struct SourceInfo {
    /// The [`PeerId`] of the zenoh instance that published the concerned [`Sample`].
    pub source_id: Option<PeerId>,
    /// The sequence number of the [`Sample`] from the source.
    pub source_sn: Option<ZInt>,
    /// The [`PeerId`] of the first zenoh router that routed this [`Sample`].
    pub first_router_id: Option<PeerId>,
    /// The sequence number of the [`Sample`] from the first zenoh router that routed it.
    pub first_router_sn: Option<ZInt>,
}

impl SourceInfo {
    pub(crate) fn empty() -> Self {
        SourceInfo {
            source_id: None,
            source_sn: None,
            first_router_id: None,
            first_router_sn: None,
        }
    }
}

impl From<DataInfo> for SourceInfo {
    fn from(data_info: DataInfo) -> Self {
        SourceInfo {
            source_id: data_info.source_id,
            source_sn: data_info.source_sn,
            first_router_id: data_info.first_router_id,
            first_router_sn: data_info.first_router_sn,
        }
    }
}

impl From<Option<DataInfo>> for SourceInfo {
    fn from(data_info: Option<DataInfo>) -> Self {
        match data_info {
            Some(data_info) => data_info.into(),
            None => SourceInfo::empty(),
        }
    }
}

/// The kind of a [`Sample`].
#[derive(Debug, Copy, Clone, PartialEq)]
pub enum SampleKind {
    /// if the [`Sample`] was caused by a `put` operation.
    Put = data_kind::PUT as isize,
    /// if the [`Sample`] was caused by a `patch` operation.
    Patch = data_kind::PATCH as isize,
    /// if the [`Sample`] was caused by a `delete` operation.
    Delete = data_kind::DELETE as isize,
}

impl Default for SampleKind {
    fn default() -> Self {
        SampleKind::Put
    }
}

impl fmt::Display for SampleKind {
    fn fmt(&self, f: &mut fmt::Formatter<'_>) -> fmt::Result {
        match self {
            SampleKind::Put => write!(f, "PUT"),
            SampleKind::Patch => write!(f, "PATCH"),
            SampleKind::Delete => write!(f, "DELETE"),
        }
    }
}

impl From<ZInt> for SampleKind {
    fn from(kind: ZInt) -> Self {
        match kind {
            data_kind::PUT => SampleKind::Put,
            data_kind::PATCH => SampleKind::Patch,
            data_kind::DELETE => SampleKind::Delete,
            _ => {
                log::warn!(
                    "Received DataInfo with kind={} which doesn't correspond to a SampleKind. \
                       Assume a PUT with RAW encoding",
                    kind
                );
                SampleKind::Put
            }
        }
    }
}

/// A zenoh sample.
#[derive(Clone, Debug)]
pub struct Sample {
    // The key expression on which this Sample was published.
    pub key_expr: KeyExpr<'static>,
    /// The value of this Sample.
    pub value: Value,
    // The kind of this Sample.
    pub kind: SampleKind,
    // The [`Timestamp`] of this Sample.
    pub timestamp: Option<Timestamp>,
    // Infos on the source of this Sample.
    pub source_info: SourceInfo,
}

impl Sample {
    /// Creates a new Sample.
    #[inline]
    pub fn new<IntoKeyExpr, IntoValue>(key_expr: IntoKeyExpr, value: IntoValue) -> Self
    where
        IntoKeyExpr: Into<KeyExpr<'static>>,
        IntoValue: Into<Value>,
    {
        Sample {
            key_expr: key_expr.into(),
            value: value.into(),
            kind: SampleKind::default(),
            timestamp: None,
            source_info: SourceInfo::empty(),
        }
    }

    #[inline]
    pub(crate) fn with_info(
        key_expr: KeyExpr<'static>,
        payload: ZBuf,
        data_info: Option<DataInfo>,
    ) -> Self {
        let mut value: Value = payload.into();
        if let Some(data_info) = data_info {
            if let Some(encoding) = &data_info.encoding {
                value.encoding = encoding.clone();
            }
            Sample {
                key_expr,
                value,
                kind: data_info.kind.unwrap_or(data_kind::DEFAULT).into(),
                timestamp: data_info.timestamp,
                source_info: data_info.into(),
            }
        } else {
            Sample {
                key_expr,
                value,
                kind: SampleKind::default(),
                timestamp: None,
                source_info: SourceInfo::empty(),
            }
        }
    }

    #[inline]
    pub(crate) fn split(self) -> (KeyExpr<'static>, ZBuf, DataInfo) {
        let info = DataInfo {
            kind: None,
            encoding: Some(self.value.encoding),
            timestamp: self.timestamp,
            #[cfg(feature = "shared-memory")]
            sliced: false,
            source_id: self.source_info.source_id,
            source_sn: self.source_info.source_sn,
            first_router_id: self.source_info.first_router_id,
            first_router_sn: self.source_info.first_router_sn,
        };
        (self.key_expr, self.value.payload, info)
    }

    /// Gets the timestamp of this Sample.
    #[inline]
    pub fn get_timestamp(&self) -> Option<&Timestamp> {
        self.timestamp.as_ref()
    }

    /// Sets the timestamp of this Sample.
    #[inline]
    pub fn with_timestamp(mut self, timestamp: Timestamp) -> Self {
        self.timestamp = Some(timestamp);
        self
    }

    /// Sets the source info of this Sample.
    #[inline]
    pub fn with_source_info(mut self, source_info: SourceInfo) -> Self {
        self.source_info = source_info;
        self
    }

    #[inline]
    /// Ensure that an associated Timestamp is present in this Sample.
    /// If not, a new one is created with the current system time and 0x00 as id.
    pub fn ensure_timestamp(&mut self) {
        if self.timestamp.is_none() {
            self.timestamp = Some(new_reception_timestamp());
        }
    }
}

impl Deref for Sample {
    type Target = Value;

    fn deref(&self) -> &Self::Target {
        &self.value
    }
}

impl DerefMut for Sample {
    fn deref_mut(&mut self) -> &mut Self::Target {
        &mut self.value
    }
}

impl fmt::Display for Sample {
    fn fmt(&self, f: &mut fmt::Formatter<'_>) -> fmt::Result {
        match self.kind {
            SampleKind::Delete => write!(f, "{}({})", self.kind, self.key_expr),
            _ => write!(f, "{}({}: {})", self.kind, self.key_expr, self.value),
        }
    }
}

#[derive(Debug, Copy, Clone, PartialEq)]
#[repr(u8)]
pub enum Priority {
    RealTime = 1,
    InteractiveHigh = 2,
    InteractiveLow = 3,
    DataHigh = 4,
    Data = 5,
    DataLow = 6,
    Background = 7,
}

impl Priority {
    /// The lowest Priority
    pub const MIN: Self = Self::Background;
    /// The highest Priority
    pub const MAX: Self = Self::RealTime;
    /// The number of available priorities
    pub const NUM: usize = 1 + Self::MIN as usize - Self::MAX as usize;
}

impl Default for Priority {
    fn default() -> Priority {
        Priority::Data
    }
}

impl TryFrom<u8> for Priority {
    type Error = zenoh_core::Error;

    /// A Priority is identified by a numeric value.
    /// Lower the value, higher the priority.
    /// Higher the value, lower the priority.
    ///
    /// Admitted values are: 1-7.
    ///
    /// Highest priority: 1
    /// Lowest priority: 7
    fn try_from(priority: u8) -> Result<Self, Self::Error> {
        match priority {
            1 => Ok(Priority::RealTime),
            2 => Ok(Priority::InteractiveHigh),
            3 => Ok(Priority::InteractiveLow),
            4 => Ok(Priority::DataHigh),
            5 => Ok(Priority::Data),
            6 => Ok(Priority::DataLow),
            7 => Ok(Priority::Background),
            unknown => bail!(
                "{} is not a valid priority value. Admitted values are: [{}-{}].",
                unknown,
                Self::MAX as u8,
                Self::MIN as u8
            ),
        }
    }
}

impl From<Priority> for super::net::protocol::core::Priority {
    fn from(prio: Priority) -> Self {
        // The Priority in the prelude differs from the Priority in the core protocol only from
        // the missing Control priority. The Control priority is reserved for zenoh internal use
        // and as such it is not exposed by the zenoh API. Nevertheless, the values of the
        // priorities which are common to the internal and public Priority enums are the same. Therefore,
        // it is possible to safely transmute from the public Priority enum toward the internal
        // Priority enum without risking to be in an invalid state.
        // For better robusteness, the correctness of the unsafe transmute operation is covered
        // by the unit test below.
        unsafe { std::mem::transmute::<Priority, super::net::protocol::core::Priority>(prio) }
    }
}

mod tests {
    #[test]
    fn priority_from() {
        use super::Priority as APrio;
        use crate::net::protocol::core::Priority as TPrio;
        use std::convert::TryInto;

        for i in APrio::MAX as u8..=APrio::MIN as u8 {
            let p: APrio = i.try_into().unwrap();

            match p {
                APrio::RealTime => assert_eq!(p as u8, TPrio::RealTime as u8),
                APrio::InteractiveHigh => assert_eq!(p as u8, TPrio::InteractiveHigh as u8),
                APrio::InteractiveLow => assert_eq!(p as u8, TPrio::InteractiveLow as u8),
                APrio::DataHigh => assert_eq!(p as u8, TPrio::DataHigh as u8),
                APrio::Data => assert_eq!(p as u8, TPrio::Data as u8),
                APrio::DataLow => assert_eq!(p as u8, TPrio::DataLow as u8),
                APrio::Background => assert_eq!(p as u8, TPrio::Background as u8),
            }

            let t: TPrio = p.into();
            assert_eq!(p as u8, t as u8);
        }
    }
}

/// The "starttime" property key for time-range selection
pub const PROP_STARTTIME: &str = "starttime";
/// The "stoptime" property key for time-range selection
pub const PROP_STOPTIME: &str = "stoptime";

#[derive(Clone, Debug, PartialEq)]
/// An expression identifying a selection of resources.
///
/// A selector is the conjunction of an key expression identifying a set
/// of resource keys and a value selector filtering out the resource values.
///
/// Structure of a selector:
/// ```text
/// /s1/s2/..../sn?x>1&y<2&...&z=4(p1=v1;p2=v2;...;pn=vn)[a;b;x;y;...;z]
/// |key_selector||---------------- value_selector --------------------|
///                |--- filter --| |---- properties ---|  |--fragment-|
/// ```
/// where:
///  * __key_selector__: an expression identifying a set of Resources.
///  * __filter__: a list of `value_selectors` separated by `'&'` allowing to perform filtering on the values
///    associated with the matching keys. Each `value_selector` has the form "`field`-`operator`-`value`" value where:
///      * _field_ is the name of a field in the value (is applicable and is existing. otherwise the `value_selector` is false)
///      * _operator_ is one of a comparison operators: `<` , `>` , `<=` , `>=` , `=` , `!=`
///      * _value_ is the the value to compare the field’s value with
///  * __fragment__: a list of fields names allowing to return a sub-part of each value.
///    This feature only applies to structured values using a “self-describing” encoding, such as JSON or XML.
///    It allows to select only some fields within the structure. A new structure with only the selected fields
///    will be used in place of the original value.
///
/// _**NOTE**_: _the filters and fragments are not yet supported in current zenoh version._
pub struct Selector<'a> {
    /// The part of this selector identifying which keys should be part of the selection.
    /// I.e. all characters before `?`.
    pub key_selector: KeyExpr<'a>,
    /// the part of this selector identifying which values should be part of the selection.
    /// I.e. all characters starting from `?`.
    pub value_selector: Cow<'a, str>,
}

impl<'a> Selector<'a> {
    pub fn to_owned(&self) -> Selector<'static> {
        Selector {
            key_selector: self.key_selector.to_owned(),
            value_selector: self.value_selector.to_string().into(),
        }
    }

    /// Sets the `value_selector` part of this `Selector`.
    #[inline(always)]
    pub fn with_value_selector(mut self, value_selector: &'a str) -> Self {
        self.value_selector = value_selector.into();
        self
    }

    /// Parses the `value_selector` part of this `Selector`.
    pub fn parse_value_selector(&'a self) -> crate::Result<ValueSelector<'a>> {
        ValueSelector::try_from(self.value_selector.as_ref())
    }

    /// Returns true if the `Selector` specifies a time-range in its properties
    /// (i.e. using `"starttime"` or `"stoptime"`)
    pub fn has_time_range(&self) -> bool {
        match ValueSelector::try_from(self.value_selector.as_ref()) {
            Ok(value_selector) => value_selector.has_time_range(),
            _ => false,
        }
    }
}

impl fmt::Display for Selector<'_> {
    fn fmt(&self, f: &mut fmt::Formatter) -> fmt::Result {
        write!(f, "{}{}", self.key_selector, self.value_selector)
    }
}

impl<'a> From<&Selector<'a>> for Selector<'a> {
    fn from(s: &Selector<'a>) -> Self {
        s.clone()
    }
}

impl From<String> for Selector<'_> {
    fn from(s: String) -> Self {
        let (key_selector, value_selector) = s
            .find(|c| c == '?')
            .map_or((s.as_str(), ""), |i| s.split_at(i));
        Selector {
            key_selector: key_selector.to_string().into(),
            value_selector: value_selector.to_string().into(),
        }
    }
}

impl<'a> From<&'a str> for Selector<'a> {
    fn from(s: &'a str) -> Self {
        let (key_selector, value_selector) =
            s.find(|c| c == '?').map_or((s, ""), |i| s.split_at(i));
        Selector {
            key_selector: key_selector.into(),
            value_selector: value_selector.into(),
        }
    }
}

impl<'a> From<&'a String> for Selector<'a> {
    fn from(s: &'a String) -> Self {
        Self::from(s.as_str())
    }
}

impl<'a> From<&'a Query> for Selector<'a> {
    fn from(q: &'a Query) -> Self {
        Selector {
            key_selector: q.key_selector.clone(),
            value_selector: (&q.value_selector).into(),
        }
    }
}

impl<'a> From<&KeyExpr<'a>> for Selector<'a> {
    fn from(key_selector: &KeyExpr<'a>) -> Self {
        Self {
            key_selector: key_selector.clone(),
            value_selector: "".into(),
        }
    }
}

impl<'a> From<KeyExpr<'a>> for Selector<'a> {
    fn from(key_selector: KeyExpr<'a>) -> Self {
        Self {
            key_selector,
            value_selector: "".into(),
        }
    }
}

/// A struct that can be used to help decoding or encoding the `value_selector` part of a [`Query`](crate::queryable::Query).
///
/// # Examples
/// ```
/// use std::convert::TryInto;
/// use zenoh::prelude::*;
///
/// let value_selector: ValueSelector = "?x>1&y<2&z=4(p1=v1;p2=v2;pn=vn)[a;b;x;y;z]".try_into().unwrap();
/// assert_eq!(value_selector.filter, "x>1&y<2&z=4");
/// assert_eq!(value_selector.properties.get("p2").unwrap().as_str(), "v2");
/// assert_eq!(value_selector.fragment, Some("a;b;x;y;z"));
/// ```
///
/// ```no_run
/// # async_std::task::block_on(async {
/// # use futures::prelude::*;
/// # use zenoh::prelude::*;
/// # let session = zenoh::open(config::peer()).await.unwrap();
///
/// use std::convert::TryInto;
///
/// let mut queryable = session.queryable("/key/expression").await.unwrap();
/// while let Some(query) = queryable.next().await {
///     let selector = query.selector();
///     let value_selector = selector.parse_value_selector().unwrap();
///     println!("filter: {}", value_selector.filter);
///     println!("properties: {}", value_selector.properties);
///     println!("fragment: {:?}", value_selector.fragment);
/// }
/// # })
/// ```
///
/// ```
/// # async_std::task::block_on(async {
/// # use futures::prelude::*;
/// # use zenoh::prelude::*;
/// # let session = zenoh::open(config::peer()).await.unwrap();
/// # let mut properties = Properties::default();
///
/// let value_selector = ValueSelector::empty()
///     .with_filter("x>1&y<2")
///     .with_properties(properties)
///     .with_fragment(Some("x;y"));
///
/// let mut replies = session.get(
///     &Selector::from("/key/expression").with_value_selector(&value_selector.to_string())
/// ).await.unwrap();
/// # })
/// ```
#[derive(Debug, Clone)]
pub struct ValueSelector<'a> {
    /// the filter part of this `ValueSelector`, if any (all characters after `?` and before `(` or `[`)
    pub filter: &'a str,
    /// the properties part of this `ValueSelector`) (all characters between ``( )`` and after `?`)
    pub properties: Properties,
    /// the fragment part of this `ValueSelector`, if any (all characters between ``[ ]`` and after `?`)
    pub fragment: Option<&'a str>,
}

impl<'a> ValueSelector<'a> {
    /// Creates a new `ValueSelector`.
    pub fn new(filter: &'a str, properties: Properties, fragment: Option<&'a str>) -> Self {
        ValueSelector {
            filter,
            properties,
            fragment,
        }
    }

    /// Creates an empty `ValueSelector`.
    pub fn empty() -> Self {
        ValueSelector::new("", Properties::default(), None)
    }

    /// Sets the filter part of this `ValueSelector`.
    pub fn with_filter(mut self, filter: &'a str) -> Self {
        self.filter = filter;
        self
    }

    /// Sets the properties part of this `ValueSelector`.
    pub fn with_properties(mut self, properties: Properties) -> Self {
        self.properties = properties;
        self
    }

    /// Sets the fragment part of this `ValueSelector`.
    pub fn with_fragment(mut self, fragment: Option<&'a str>) -> Self {
        self.fragment = fragment;
        self
    }

    /// Returns true if the `ValueSelector` specifies a time-range in its properties
    /// (i.e. using `"starttime"` or `"stoptime"`)
    pub fn has_time_range(&self) -> bool {
        self.properties.contains_key(PROP_STARTTIME) || self.properties.contains_key(PROP_STOPTIME)
    }
}

impl fmt::Display for ValueSelector<'_> {
    fn fmt(&self, f: &mut fmt::Formatter) -> fmt::Result {
        let mut s = "?".to_string();
        s.push_str(self.filter);
        if !self.properties.is_empty() {
            s.push('(');
            s.push_str(self.properties.to_string().as_str());
            s.push(')');
        }
        if let Some(frag) = self.fragment {
            s.push('[');
            s.push_str(frag);
            s.push(']');
        }
        write!(f, "{}", s)
    }
}

impl<'a> TryFrom<&'a str> for ValueSelector<'a> {
    type Error = zenoh_core::Error;

    fn try_from(s: &'a str) -> crate::Result<Self> {
        const REGEX_PROJECTION: &str = r"[^\[\]\(\)\[\]]+";
        const REGEX_PROPERTIES: &str = ".*";
        const REGEX_FRAGMENT: &str = ".*";

        lazy_static! {
            static ref RE: Regex = Regex::new(&format!(
                "(?:\\?(?P<proj>{})?(?:\\((?P<prop>{})\\))?)?(?:\\[(?P<frag>{})\\])?",
                REGEX_PROJECTION, REGEX_PROPERTIES, REGEX_FRAGMENT
            ))
            .unwrap();
        }

        if let Some(caps) = RE.captures(s) {
            Ok(ValueSelector {
                filter: caps.name("proj").map_or("", |s| s.as_str()),
                properties: caps
                    .name("prop")
                    .map(|s| s.as_str().into())
                    .unwrap_or_default(),
                fragment: caps.name("frag").map(|s| s.as_str()),
            })
        } else {
            bail!("invalid selector: {}", &s)
        }
    }
}

impl<'a> TryFrom<&'a String> for ValueSelector<'a> {
    type Error = zenoh_core::Error;

    fn try_from(s: &'a String) -> crate::Result<Self> {
        ValueSelector::try_from(s.as_str())
    }
}

/// Functions to create zenoh entities with `'static` lifetime.
///
/// This trait contains functions to create zenoh entities like
/// [`Subscriber`](crate::subscriber::Subscriber), and
/// [`Queryable`](crate::queryable::Queryable) with a `'static` lifetime.
/// This is useful to move zenoh entities to several threads and tasks.
///
/// This trait is implemented for `Arc<Session>`.
///
/// # Examples
/// ```no_run
/// # async_std::task::block_on(async {
/// use futures::prelude::*;
/// use zenoh::prelude::*;
///
/// let session = zenoh::open(config::peer()).await.unwrap().into_arc();
/// let mut subscriber = session.subscribe("/key/expression").await.unwrap();
/// async_std::task::spawn(async move {
///     while let Some(sample) = subscriber.next().await {
///         println!("Received : {:?}", sample);
///     }
/// }).await;
/// # })
/// ```
pub trait EntityFactory {
    /// Create a [`Subscriber`](crate::subscriber::Subscriber) for the given key expression.
    ///
    /// # Arguments
    ///
    /// * `key_expr` - The resourkey expression to subscribe to
    ///
    /// # Examples
    /// ```no_run
    /// # async_std::task::block_on(async {
    /// use futures::prelude::*;
    /// use zenoh::prelude::*;
    ///
    /// let session = zenoh::open(config::peer()).await.unwrap().into_arc();
    /// let mut subscriber = session.subscribe("/key/expression").await.unwrap();
    /// async_std::task::spawn(async move {
    ///     while let Some(sample) = subscriber.next().await {
    ///         println!("Received : {:?}", sample);
    ///     }
    /// }).await;
    /// # })
    /// ```
    fn subscribe<'a, IntoKeyExpr>(&self, key_expr: IntoKeyExpr) -> SubscribeBuilder<'static, 'a>
    where
        IntoKeyExpr: Into<KeyExpr<'a>>;

    /// Create a [`Queryable`](crate::queryable::Queryable) for the given key expression.
    ///
    /// # Arguments
    ///
    /// * `key_expr` - The key expression matching the queries the
    /// [`Queryable`](crate::queryable::Queryable) will reply to
    ///
    /// # Examples
    /// ```no_run
    /// # async_std::task::block_on(async {
    /// use futures::prelude::*;
    /// use zenoh::prelude::*;
    ///
    /// let session = zenoh::open(config::peer()).await.unwrap().into_arc();
    /// let mut queryable = session.queryable("/key/expression").await.unwrap();
    /// async_std::task::spawn(async move {
    ///     while let Some(query) = queryable.next().await {
    ///         query.reply(Ok(Sample::new(
    ///             "/key/expression".to_string(),
    ///             "value",
    ///         ))).await.unwrap();
    ///     }
    /// }).await;
    /// # })
    /// ```
    fn queryable<'a, IntoKeyExpr>(&self, key_expr: IntoKeyExpr) -> QueryableBuilder<'static, 'a>
    where
        IntoKeyExpr: Into<KeyExpr<'a>>;

    /// Create a [`Publisher`](crate::publication::Publisher) for the given key expression.
    ///
    /// # Arguments
    ///
    /// * `key_expr` - The key expression matching resources to write
    ///
    /// # Examples
    /// ```
    /// # async_std::task::block_on(async {
    /// use zenoh::prelude::*;
    ///
    /// let session = zenoh::open(config::peer()).await.unwrap().into_arc();
    /// let publisher = session.publish("/key/expression").await.unwrap();
    /// publisher.send("value").unwrap();
    /// # })
    /// ```
    fn publish<'a, IntoKeyExpr>(&self, key_expr: IntoKeyExpr) -> PublishBuilder<'a>
    where
        IntoKeyExpr: Into<KeyExpr<'a>>;
}<|MERGE_RESOLUTION|>--- conflicted
+++ resolved
@@ -34,12 +34,9 @@
 use std::borrow::Cow;
 use std::convert::TryFrom;
 use std::fmt;
-<<<<<<< HEAD
 use std::ops::{Deref, DerefMut};
-=======
 #[cfg(feature = "shared-memory")]
 use std::sync::Arc;
->>>>>>> 9c9b69e9
 pub use zenoh_buffers::SplitBuffer;
 use zenoh_core::bail;
 use zenoh_core::zresult::ZError;
@@ -254,13 +251,8 @@
 impl From<&str> for Value {
     fn from(s: &str) -> Self {
         Value {
-<<<<<<< HEAD
-            payload: ZBuf::from(s.as_bytes().to_vec()),
+            payload: ZBuf::from(Vec::<u8>::from(s)),
             encoding: KnownEncoding::TextPlain.into(),
-=======
-            payload: ZBuf::from(Vec::<u8>::from(s)),
-            encoding: Encoding::STRING,
->>>>>>> 9c9b69e9
         }
     }
 }
@@ -297,8 +289,7 @@
 impl From<i64> for Value {
     fn from(i: i64) -> Self {
         Value {
-<<<<<<< HEAD
-            payload: ZBuf::from(i.to_string().as_bytes().to_vec()),
+            payload: ZBuf::from(Vec::<u8>::from(i.to_string())),
             encoding: KnownEncoding::AppInteger.into(),
         }
     }
@@ -346,10 +337,6 @@
                 .parse()
                 .map_err(|e| zerror!("{}", e)),
             unexpected => Err(zerror!("{:?} can not be converted into f64", unexpected)),
-=======
-            payload: ZBuf::from(Vec::<u8>::from(p.to_string())),
-            encoding: Encoding::APP_PROPERTIES,
->>>>>>> 9c9b69e9
         }
     }
 }
@@ -366,13 +353,8 @@
 impl From<&serde_json::Value> for Value {
     fn from(json: &serde_json::Value) -> Self {
         Value {
-<<<<<<< HEAD
-            payload: ZBuf::from(json.to_string().as_bytes().to_vec()),
+            payload: ZBuf::from(Vec::<u8>::from(json.to_string())),
             encoding: KnownEncoding::AppJson.into(),
-=======
-            payload: ZBuf::from(Vec::<u8>::from(json.to_string())),
-            encoding: Encoding::APP_JSON,
->>>>>>> 9c9b69e9
         }
     }
 }
@@ -383,7 +365,6 @@
     }
 }
 
-<<<<<<< HEAD
 impl TryFrom<&Value> for serde_json::Value {
     type Error = ZError;
 
@@ -399,13 +380,6 @@
                 "{:?} can not be converted into Properties",
                 unexpected
             )),
-=======
-impl From<i64> for Value {
-    fn from(i: i64) -> Self {
-        Value {
-            payload: ZBuf::from(Vec::<u8>::from(i.to_string())),
-            encoding: Encoding::APP_INTEGER,
->>>>>>> 9c9b69e9
         }
     }
 }
@@ -422,13 +396,8 @@
 impl From<Properties> for Value {
     fn from(p: Properties) -> Self {
         Value {
-<<<<<<< HEAD
-            payload: ZBuf::from(p.to_string().as_bytes().to_vec()),
+            payload: ZBuf::from(Vec::<u8>::from(p.to_string())),
             encoding: KnownEncoding::AppProperties.into(),
-=======
-            payload: ZBuf::from(Vec::<u8>::from(f.to_string())),
-            encoding: Encoding::APP_FLOAT,
->>>>>>> 9c9b69e9
         }
     }
 }

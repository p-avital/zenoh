--- conflicted
+++ resolved
@@ -144,7 +144,6 @@
     use super::prelude::Value;
     pub use zenoh_util::properties::Properties;
 
-<<<<<<< HEAD
     /// Convert a set of [`Properties`] into a [`Value`].  
     /// For instance such Properties: `[("k1", "v1"), ("k2, v2")]`  
     /// are converted into such Json: `{ "k1": "v1", "k2": "v2" }`
@@ -154,31 +153,6 @@
             .map(|(k, v)| (k.clone(), serde_json::Value::String(v.clone())))
             .collect::<serde_json::map::Map<String, serde_json::Value>>();
         serde_json::Value::Object(json_map).into()
-=======
-    /// Creates a [`Workspace`] with an optional [`Path`] as `prefix`.
-    /// All relative [`Path`] or [`Selector`] used with this Workspace will be relative to the
-    /// specified prefix. Not specifying a prefix is equivalent to specifying "/" as prefix,
-    /// meaning in this case that all relative paths/selectors will be prependend with "/".
-    ///
-    /// # Examples
-    /// ```
-    /// # async_std::task::block_on(async {
-    /// use zenoh::*;
-    /// use std::convert::TryInto;
-    ///
-    /// let zenoh = Zenoh::new(net::config::default()).await.unwrap();
-    /// let workspace = zenoh.workspace(Some("/demo/example".try_into().unwrap())).await.unwrap();
-    /// // The following it equivalent to a PUT on "/demo/example/hello".
-    /// workspace.put(
-    ///     &"hello".try_into().unwrap(),
-    ///     "Hello World!".into()
-    /// ).await.unwrap();
-    /// # })
-    /// ```
-    pub fn workspace(&self, prefix: Option<Path>) -> impl ZFuture<Output = ZResult<Workspace<'_>>> {
-        debug!("New workspace with prefix: {:?}", prefix);
-        Workspace::new(self, prefix)
->>>>>>> 8ae5936b
     }
 }
 
@@ -265,7 +239,10 @@
 ) -> impl ZFuture<Output = ZResult<scouting::HelloReceiver>> {
     trace!("scout({}, {})", what, &config);
     let addr = config
-        .get_or(&ZN_MULTICAST_ADDRESS_KEY, ZN_MULTICAST_ADDRESS_DEFAULT)
+        .get_or(
+            &ZN_MULTICAST_IPV4_ADDRESS_KEY,
+            ZN_MULTICAST_IPV4_ADDRESS_DEFAULT,
+        )
         .parse()
         .unwrap();
     let ifaces = config.get_or(&ZN_MULTICAST_INTERFACE_KEY, ZN_MULTICAST_INTERFACE_DEFAULT);

#
# Copyright (c) 2017, 2020 ADLINK Technology Inc.
#
# This program and the accompanying materials are made available under the
# terms of the Eclipse Public License 2.0 which is available at
# http://www.eclipse.org/legal/epl-2.0, or the Apache License, Version 2.0
# which is available at https://www.apache.org/licenses/LICENSE-2.0.
#
# SPDX-License-Identifier: EPL-2.0 OR Apache-2.0
#
# Contributors:
#   ADLINK zenoh team, <zenoh@adlink-labs.tech>
#
[package]
name = "zenoh-router"
version = "0.5.0-beta.5"
repository = "https://github.com/eclipse-zenoh/zenoh"
homepage = "http://zenoh.io"
authors = ["kydos <angelo@icorsaro.net>",
           "Julien Enoch <julien@enoch.fr>",
           "Olivier Hécart <olivier.hecart@adlinktech.com",
		   "Luca Cominardi <luca.cominardi@adlinktech.com>"]
edition = "2018"
license = " EPL-2.0 OR Apache-2.0"
categories = ["network-programming"]
description = "The zenoh router"

# See more keys and their definitions at https://doc.rust-lang.org/cargo/reference/manifest.html

[badges]
maintenance = { status = "actively-developed" }

# See more keys and their definitions at https://doc.rust-lang.org/cargo/reference/manifest.html

[dependencies]
async-std = { version = "=1.8.0", features = ["unstable"] }
async-trait = "0.1.38"
futures = "0.3.5"
rand = "0.7.3"
uuid = { version = "0.8", features = ["v4"] }
lazy_static = "1.4.0"
libloading = "0.6.5"
log = "0.4"
env_logger = "0.7.1"
clap = "2"
serde_json = { version = "1.0", features = ["preserve_order"] }
socket2 = "0.3.12"
petgraph = "0.5.1"
hex = "0.4"
git-version = "0.3.4"
uhlc = "0.2.1"
zenoh-protocol =  { version = "0.5.0-beta.5", path = "../zenoh-protocol", features = ["transport_tcp", "transport_udp"] }
zenoh-util =  { version = "0.5.0-beta.5", path = "../zenoh-util" }

<<<<<<< HEAD
=======
[dependencies.async-std]
version = "=1.6.5"
features = ["unstable"]

[build-dependencies]
rustc_version = "0.3"

>>>>>>> 5826719f
[dev-dependencies]
criterion = "0.3.3"

[features]
default = []

[[bench]]
name = "tables_bench"
harness = false

[[bin]]
name = "zenohd"
test = false
bench = false

[package.metadata.deb]
name = "zenohd"
maintainer = "zenoh-dev@eclipse.org"
copyright = "2017, 2020 ADLINK Technology Inc."
section = "net"
license-file = ["../LICENSE", "0"]<|MERGE_RESOLUTION|>--- conflicted
+++ resolved
@@ -52,16 +52,9 @@
 zenoh-protocol =  { version = "0.5.0-beta.5", path = "../zenoh-protocol", features = ["transport_tcp", "transport_udp"] }
 zenoh-util =  { version = "0.5.0-beta.5", path = "../zenoh-util" }
 
-<<<<<<< HEAD
-=======
-[dependencies.async-std]
-version = "=1.6.5"
-features = ["unstable"]
-
 [build-dependencies]
 rustc_version = "0.3"
 
->>>>>>> 5826719f
 [dev-dependencies]
 criterion = "0.3.3"
 

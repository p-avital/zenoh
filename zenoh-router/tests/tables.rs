--- conflicted
+++ resolved
@@ -464,13 +464,8 @@
     async fn data(
         &self,
         reskey: &ResKey,
-<<<<<<< HEAD
         _reliability: Reliability,
-        _info: &Option<DataInfo>,
-=======
-        _reliable: bool,
         _info: Option<DataInfo>,
->>>>>>> 80dbdd2a
         _payload: RBuf,
     ) {
         *self.data.lock().unwrap() = Some(reskey.clone());
@@ -613,13 +608,8 @@
             &mut face0.upgrade().unwrap(),
             0,
             "/test/client/z1_wr1",
-<<<<<<< HEAD
             Reliability::Reliable,
-            &None,
-=======
-            true,
             None,
->>>>>>> 80dbdd2a
             RBuf::new(),
         )
         .await;
@@ -644,13 +634,8 @@
             &mut face0.upgrade().unwrap(),
             11,
             "/z1_wr2",
-<<<<<<< HEAD
             Reliability::Reliable,
-            &None,
-=======
-            true,
             None,
->>>>>>> 80dbdd2a
             RBuf::new(),
         )
         .await;
@@ -675,13 +660,8 @@
             &mut face1.upgrade().unwrap(),
             0,
             "/test/client/**",
-<<<<<<< HEAD
             Reliability::Reliable,
-            &None,
-=======
-            true,
             None,
->>>>>>> 80dbdd2a
             RBuf::new(),
         )
         .await;
@@ -706,13 +686,8 @@
             &mut face0.upgrade().unwrap(),
             12,
             "",
-<<<<<<< HEAD
             Reliability::Reliable,
-            &None,
-=======
-            true,
             None,
->>>>>>> 80dbdd2a
             RBuf::new(),
         )
         .await;
@@ -737,13 +712,8 @@
             &mut face1.upgrade().unwrap(),
             22,
             "",
-<<<<<<< HEAD
             Reliability::Reliable,
-            &None,
-=======
-            true,
             None,
->>>>>>> 80dbdd2a
             RBuf::new(),
         )
         .await;
